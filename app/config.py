--- conflicted
+++ resolved
@@ -65,7 +65,6 @@
     # Railway specific settings (string to avoid boolean parsing errors)
     RAILWAY_ENVIRONMENT: str = os.environ.get("RAILWAY_ENVIRONMENT", "")
 
-<<<<<<< HEAD
 # Database
 DATABASE_URL = os.getenv("DATABASE_URL", "sqlite:///./orolexa.db")
 
@@ -85,27 +84,4 @@
 
 # App
 ENV = os.getenv("ENV", "production")
-DEBUG = ENV != "production"
-=======
-    # Optional AWS S3 Storage
-    AWS_S3_BUCKET: Optional[str] = os.environ.get("AWS_S3_BUCKET")
-    AWS_REGION: Optional[str] = os.environ.get("AWS_REGION")
-    AWS_S3_BASE_URL: Optional[str] = os.environ.get("AWS_S3_BASE_URL")
-    
-    class Config:
-        env_file = ".env"
-        case_sensitive = True
-        extra = "allow"  # Allow extra fields from environment variables
-
-@lru_cache()
-def get_settings() -> Settings:
-    s = Settings()
-    # Normalize ALLOWED_ORIGINS if provided as comma-separated string env var CORS_ORIGINS
-    cors_env = os.environ.get("CORS_ORIGINS")
-    if cors_env:
-        s.ALLOWED_ORIGINS = [o.strip() for o in cors_env.split(",") if o.strip()]
-    return s
-
-# Create settings instance
-settings = get_settings()
->>>>>>> b0239a51
+DEBUG = ENV != "production"